--- conflicted
+++ resolved
@@ -18,13 +18,9 @@
 ```
   --version             show program's version number and exit
   -h, --help           show this help message and exit
-<<<<<<< HEAD
   -u, --patch           generate patch. This is always true, and only exists
                         for compatibility
-  --cols=COLS          specify the width of the screen. Autodetection is Linux
-=======
   --cols=COLS          specify the width of the screen. Autodetection is Unix
->>>>>>> 0e624d2e
                        only
   --head=HEAD          consider only the first N lines of each file
   --highlight          color by changing the background color instead of the
