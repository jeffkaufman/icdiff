--- conflicted
+++ resolved
@@ -1,13 +1,9 @@
-<<<<<<< HEAD
 1.9.1
 	Works as python API. For example
 	>>> from icdiff import diff
 	>>> diff(pre, post)
 	python 3.x bug fixes
 
-
-=======
->>>>>>> 4d522c4c
 1.9.0
 	Fix setup.py by symlinking icdiff to icdiff.py
 
